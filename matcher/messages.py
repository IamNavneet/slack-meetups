--- conflicted
+++ resolved
@@ -1,5 +1,3 @@
-import copy
-
 # all messages sent to the user are stored here
 # use strings with named variables that can be formatted with str.format()
 
@@ -40,84 +38,6 @@
 INTRO_RECEIVED_QUESTIONS = "If you have any questions in the meantime, feel free to ask <@{ADMIN_SLACK_USER_ID}>."
 UNSURE_YES_NO_ANSWER = "Sorry, I’m not sure what you mean! Though I hope to gain sentience one day, for now I am a dumb computer 🤖😭 Please respond with “yes” or “no”:"
 
-<<<<<<< HEAD
 # questions to user, see also constants.py -> QUESTIONS
-ASK_IF_MET = "Last time on {start_date}, you paired with {other_person.full_name} (<@{other_person.user_id}>). Did you have a chance to meet up with {other_person.casual_name}?"
-ASK_IF_AVAILABLE = "Hey {person.casual_name}, want to be paired to meet someone new this week?"
-=======
-BLOCKS = {
-    "ASK_IF_MET": [
-        {
-            "type": "section",
-            "text": {
-                "type": "mrkdwn",
-                "text": "Last time in <#{pool.channel_id}|{pool.channel_name}>, you paired with {other_person.full_name} (<@{other_person.user_id}>). Did you have a chance to meet up with {other_person.casual_name}?"
-            }
-        },
-        {
-            "type": "actions",
-            "block_id": "met-{id}", # Match ID
-            "elements": [
-                {
-                    "type": "button",
-                    "style": "primary",
-                    "text": {
-                        "type": "plain_text",
-                        "text": "Yes, we met"
-                    },
-                    "value": "yes"
-                },
-                {
-                    "type": "button",
-                    "text": {
-                        "type": "plain_text",
-                        "text": "No, we didn’t meet"
-                    },
-                    "value": "no"
-                }
-            ]
-        }
-    ],
-    "ASK_IF_AVAILABLE": [
-        {
-            "type": "section",
-            "text": {
-                "type": "mrkdwn",
-                "text": "Hey {person.casual_name}, want to be paired to meet someone new in <#{pool.channel_id}|{pool.channel_name}> this week?"
-            }
-        },
-        {
-            "type": "actions",
-            "block_id": "availability-{id}", # Pool ID
-            "elements": [
-                {
-                    "type": "button",
-                    "style": "primary",
-                    "text": {
-                        "type": "plain_text",
-                        "text": "Yes, I want to be paired!"
-                    },
-                    "value": "yes"
-                },
-                {
-                    "type": "button",
-                    "text": {
-                        "type": "plain_text",
-                        "text": "Not this week, maybe later"
-                    },
-                    "value": "no"
-                }
-            ]
-        }
-    ]
-}
-
-def format_block_text(block_name, block_id, dictionary):
-    """Format a 2-element block where the first item is a text block and the
-    second item is an action block"""
-    # make a deep copy so we don't mutate the block template
-    block = copy.deepcopy(BLOCKS[block_name])
-    block[0]["text"]["text"] = block[0]["text"]["text"].format_map(dictionary)
-    block[1]["block_id"] = block[1]["block_id"].format(id=block_id)
-    return block
->>>>>>> 77777c41
+ASK_IF_MET = "Last time in <#{pool.channel_id}|{pool.channel_name}>, you paired with {other_person.full_name} (<@{other_person.user_id}>). Did you have a chance to meet up with {other_person.casual_name}?"
+ASK_IF_AVAILABLE = "Hey {person.casual_name}, want to be paired to meet someone new in <#{pool.channel_id}|{pool.channel_name}> this week?"