from datetime import date, timedelta
import logging
import pytz

from django.db import models

import matcher.messages as messages
<<<<<<< HEAD
from .slack import client, send_dm, open_match_dm
from .constants import QUESTIONS
=======
from .tasks import client, send_dm, open_match_dm
>>>>>>> 1a84ceee


logger = logging.getLogger(__name__)

# this function must be defined before it's passed in the Round class below
def get_default_end_date():
    """calculate the default end date for a Round from the curent date
    """
    # https://stackoverflow.com/a/12654998
    # rounds typically start on a Monday and end on a Friday (4 days later)
    return date.today() + timedelta(days=4)


class Pool(models.Model):
    """a group of People in a Slack channel who are interested in meeting each
    other
    """
    name = models.CharField(max_length=64, unique=True)
    name.help_text = "A human-readable name for this pool, like “2020 "\
        "interns”"
    channel_id = models.CharField(max_length=11, unique=True)
    channel_id.help_text = "Slack channel ID. You can get this from the URL "\
        "for the Slack channel when loaded in a web browser."
    channel_name = models.CharField(max_length=80)
    channel_name.help_text = "Name of the Slack channel, like “#interns-2020”"
    TIMEZONE_CHOICES = zip(pytz.common_timezones, pytz.common_timezones)
    timezone = models.CharField(max_length=30, default="UTC",
        choices=TIMEZONE_CHOICES)
    timezone.help_text = "Timezone of this pool for automated, scheduled "\
        "matching."

    def __str__(self):
        return self.name

class Person(models.Model):
    """corresponds to a Slack user; a single individual
    """
    user_id = models.CharField(max_length=9, unique=True, db_index=True)
    user_id.help_text = "Slack user ID"
    # Slack user "names" are kind of confusing, may be disappearing, are not
    # guaranteed to be unique... and should we even be storing this? It's
    # still useful though for organizations where `user_name`s correspond to
    # corp IDs/emails. See:
    # https://api.slack.com/changelog/2017-09-the-one-about-usernames
    user_name = models.CharField(max_length=32)
    user_name.help_text = "Slack user name. Note: Slack “user names” are "\
        "not like traditional usernames and may not be unique."
    full_name = models.CharField(max_length=128)
    full_name.help_text = "Person’s full name"
    # `casual_name` _usually_ corresponds to first name and should _usually_
    # be analogous to given name. More generally, it's how you'd say, "Hey
    # {casual_name}, nice to meet you!" In an effort to make fewer assumptions
    # about names (especially names as entered on Slack), store this as a
    # separate, editable field.
    # https://www.kalzumeus.com/2010/06/17/falsehoods-programmers-believe-about-names/
    casual_name = models.CharField(max_length=64)
    casual_name.help_text = "How you would refer to this person in the "\
        "sentence: “Hey {casual_name}, nice to meet you!” Often synonymous "\
        "with “given name.”"
    intro = models.TextField(blank=True)
    intro.help_text = "Introduction that appears to other people when this "\
        "person is matched with them."
    can_be_excluded = models.BooleanField(default=False)
    can_be_excluded.help_text = "Whether or not, in the event of an odd "\
        "number of available people in a matching pool, this person could "\
        "be excluded. Every pool needs at least one available person who "\
        "can be excluded."
    pools = models.ManyToManyField(Pool, through='PoolMembership', blank=True)
    pools.help_text = "Matching pools of which this person is a member. "\
        "This is automatically updated based on Slack channel membership "\
        "whenever a round is started in a particular pool. It can also be "\
        "updated from the Pool Membership page."
    joined = models.DateTimeField(auto_now_add=True)
    joined.help_text = "When this person was first picked up by the bot, "\
        "usually the creation time of the first round in a pool they joined."
    LAST_QUERY_CHOICES = [
        (QUESTIONS["intro"], "intro"),
        (QUESTIONS["met"], "met"),
        (QUESTIONS["availability"], "availability")
    ]
    last_query = models.CharField(max_length=3, choices=LAST_QUERY_CHOICES,
        null=True, blank=True)
    last_query.help_text = "The last question the bot asked the user, so "\
        "when they reply we know what question they responded to."
    last_query_pool = models.ForeignKey(Pool, null=True,  related_name="+",
        on_delete=models.SET_NULL)
    last_query_pool.help_text = "The pool that the last query was in "\
        "reference to."

    class Meta:
        verbose_name_plural = "people"
        ordering = ["full_name"]

    @staticmethod
    def get_first_name(full_name):
        """"gets the first part of a Person's full name
        """
        # If the person only has one name on Slack, it will return their full
        # name. N.B. This function is used in the context of getting a user's
        # given name, and this heuristic does not hold in places like China
        # where surname is first.
        return full_name.strip().split(" ")[0]

    def has_intro(self):
        """whether or not this person has an intro
        """
        return bool(self.intro)
    has_intro.boolean = True

    def __str__(self):
        return f"{self.full_name} ({self.user_name})"


class PoolMembership(models.Model):
    person = models.ForeignKey(Person, on_delete=models.CASCADE)
    pool = models.ForeignKey(Pool, on_delete=models.CASCADE)
    available = models.BooleanField(null=True) # null corresponds to unknown
    available.help_text = "Whether or not this person is available to be "\
        "paired with someone in this pool"

    def __str__(self):
        return f"{self.person} in {self.pool}"


class Round(models.Model):
    """a time interval for a Pool in which specific People are paired together
    in a Match to meet each other
    """
    pool = models.ForeignKey(Pool, on_delete=models.CASCADE)
    start_date = models.DateField(default=date.today)
    end_date = models.DateField(default=get_default_end_date)

    class Meta:
        ordering = ["-start_date"]

    def save(self, *args, **kwargs):
        if not self.pk:
            # automatically ask availability when a round is created
            ask_availability(self)
        super(Round, self).save(*args, **kwargs)

    def __str__(self):
        # example: "Monday, Jan 9, 2019"
        date_format = "%A, %b %-d, %Y"
        return (f"{self.pool}: {self.start_date.strftime(date_format)} – "
            f"{self.end_date.strftime(date_format)}")

class Match(models.Model):
    """a pairing between two People in a Round to meet each other
    """
    person_1 = models.ForeignKey(Person, on_delete=models.CASCADE, 
        related_name="+")
    person_2 = models.ForeignKey(Person, on_delete=models.CASCADE, 
        related_name="+")
    round = models.ForeignKey(Round, on_delete=models.CASCADE)
    conversation_id = models.CharField(max_length=11, null=True, blank=True)
    conversation_id.help_text = "ID of the Slack direct message between "\
        "these people"
    # whether or not this pair actually met
    met = models.BooleanField(null=True) # `null` corresponds to unknown
    met.help_text = "Whether or not this pair actually met up"

    class Meta:
        verbose_name_plural = "matches"

    def save(self, *args, **kwargs):
        create = not bool(self.pk)
        super(Match, self).save(*args, **kwargs)
        if create:
            # automatically send matching message when a match is created
            open_match_dm.delay(self.pk)

    def __str__(self):
        return f"{self.person_1} ↔ {self.person_2} for round “{self.round}”"


def ask_availability(round):
    """message all members of a Round's Pool to ask if they're available for
    the upcoming round, adding and removing Pool members based on the current
    Slack channel membership
    """

    def send_availability_question(person, pool):
        """actually send a direct message to ask if a person is available
        and update the person's last_query accordingly
        """
        send_dm.delay(person.user_id,
            text=messages.ASK_IF_AVAILABLE.format(person=person, pool=pool))
        person.last_query = QUESTIONS["availability"]
        person.last_query_pool = pool
        person.save()
    
    pool = round.pool
    channel_members = get_channel_members(pool.channel_id)
    # Get the People in the DB for this Pool, excluding anyone who hasn't
    # written an intro yet. We're considering them excluded, partially for
    # technical reasons: We don't currently keep track of the last message
    # sent to a Person, and if they messaged the bot before writing an intro
    # but after receiving a message asking for availability, we wouldn't know
    # if they're responding with a intro or some other query. But also for UX
    # reasons: it seems reasonable that someone who didn't respond to the
    # bot's initial query is not interested enough to participate.
    people = Person.objects.filter(pools=pool).exclude(intro="")
    for person in people:
        # initially set everyone's availability to unknown (None)
        pool_membership = PoolMembership.objects.get(person=person, pool=pool)
        pool_membership.available = None
        pool_membership.save()
        # if this person has left this pool, update the database to reflect
        # this and don't send them a request for availability
        if person.user_id not in channel_members:
            person.pools.remove(pool)
            logger.info(f"Removed {person} from pool \"{pool}\".")
        else:
            send_availability_question(person, pool)
    for user_id in channel_members:
        try:
            person = Person.objects.get(user_id=user_id)
            # if the person isn't in this pool, add them and ask for their
            # availability
            if pool not in person.pools.all():
                PoolMembership.objects.create(person=person, pool=pool)
                logger.info(f"Added {person} to pool \"{pool}\".")
                send_availability_question(person, pool)
        # if a person has joined the pool, create a Person in the database and
        # ask them to introduce themselves
        except Person.DoesNotExist:
            # get the user's Slack profile
            # https://api.slack.com/methods/users.info
            try:
                user = client.users_info(user=user_id)
            except Exception as exception: # see note [1] in ./tasks.py
                logger.error(f"Failed to retrieve Slack user info and create "
                    f"Person for new user ID:  {user_id}. Error: {exception}."
                    f" You probably want to delete and recreate this round.")
                continue
            # don't add a Person if the user is a bot
            if user["user"]["is_bot"]:
                continue
            try:
                # keys on "profile" are not guaranteed to exist
                full_name = user["user"]["profile"]["real_name"]
            except KeyError:
                send_dm.delay(user_id, text=messages.PERSON_MISSING_NAME)
                logger.warning("Slack \"real_name\" field missing for user: "
                    f"{user_id}")
                continue
            person = Person(user_id=user_id, user_name=user["user"]["name"],
                full_name=full_name,
                casual_name=Person.get_first_name(full_name))
            person.save()
            PoolMembership.objects.create(person=person, pool=pool)
            logger.info(f"Added {person} to pool \"{pool}\".")
            send_dm.delay(user_id, text=messages.WELCOME_INTRO\
                .format(person=person, pool=pool))
            person.last_query = QUESTIONS["intro"]
            person.last_query_pool = pool
            person.save()
    logger.info(f"Sent messages to ask availability for round \"{round}\".")


def get_channel_members(channel_id, limit=200):
    """get members from a Slack channel, using pagination as necessary
    """
    members = []
    cursor = ""
    while True:
        # https://api.slack.com/methods/conversations.members
        response = client.conversations_members(channel=channel_id,
            cursor=cursor, limit=limit)
        members += response.get("members", [])
        cursor = response.get("response_metadata", {}).get("next_cursor")
        if not cursor:
            break
    return members
<|MERGE_RESOLUTION|>--- conflicted
+++ resolved
@@ -5,12 +5,8 @@
 from django.db import models
 
 import matcher.messages as messages
-<<<<<<< HEAD
-from .slack import client, send_dm, open_match_dm
+from .tasks import client, send_dm, open_match_dm
 from .constants import QUESTIONS
-=======
-from .tasks import client, send_dm, open_match_dm
->>>>>>> 1a84ceee
 
 
 logger = logging.getLogger(__name__)
