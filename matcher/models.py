--- conflicted
+++ resolved
@@ -163,13 +163,13 @@
     """
 
     def send_availability_question(person):
-        """actually send a direct message to ask if a person is available"""
-        blocks = messages.format_block_text(
-            "ASK_IF_AVAILABLE", 
-            person.id,
-            {"person": person}
-        )
-        send_dm(person.user_id, blocks=blocks)
+        """actually send a direct message to ask if a person is available
+        and update the person's last_query accordingly
+        """
+        send_dm(person.user_id,
+            text=messages.ASK_IF_AVAILABLE.format(person=person))
+        person.last_query = QUESTIONS["availability"]
+        person.save()
     
     channel_members = get_channel_members(round.pool.channel_id)
     # Get the People in the DB for this Pool, excluding anyone who hasn't
@@ -189,16 +189,8 @@
         if person.user_id not in channel_members:
             person.pools.remove(round.pool)
             logger.info(f"Removed {person} from pool \"{round.pool}\".")
-<<<<<<< HEAD
-            continue
-        send_dm(person.user_id,
-            text=messages.ASK_IF_AVAILABLE.format(person=person))
-        person.last_query = QUESTIONS["availability"]
-        person.save()
-=======
         else:
             send_availability_question(person)
->>>>>>> 61489220
     for user_id in channel_members:
         try:
             person = Person.objects.get(user_id=user_id)
