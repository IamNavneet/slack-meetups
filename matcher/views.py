import json
import logging

from django.http import HttpResponse, JsonResponse

import matcher.messages as messages
from meetups.settings import DEBUG, ADMIN_SLACK_USER_ID
<<<<<<< HEAD
from .models import Person, Match
=======
from .middleware import VerifySlackRequest
from .models import Person, Match, Pool
>>>>>>> e20d7925
from .slack import  send_dm
from .utils import get_other_person_from_match, determine_yes_no_answer
from .constants import QUESTIONS


logger = logging.getLogger(__name__)


def handle_slack_message(request):
    """validate that an incoming Slack message is well-formed enough to
    continue processing, and if so send to its appropriate handler function
    """
    if request.method != "POST":
        return JsonResponse(status=405,
            data={"error": f"\"{request.method}\" method not supported"})
    try:
        event = json.loads(request.body)
    except ValueError:
        return JsonResponse(status=400, 
            data={"error": "request body is not valid JSON"})
    # To verify our app's URL, Slack sends a POST JSON payload with a 
    # "challenge" parameter with which the app must respond to verify it.
    # Only allow this in debug mode.
    if DEBUG and event.get("challenge"):
        return JsonResponse(event)
    event_type = event.get("type")
    if event_type != "message":
        return JsonResponse(status=400, 
            data={"error": f"invalid event type \"{event_type}\""})
    user_id = event.get("user")
    try:
        person = Person.objects.get(user_id=user_id)
    except Person.DoesNotExist:
<<<<<<< HEAD
        return JsonResponse(status=404,
            data={"error": f"user with ID \"{user_id}\" not found"})
    message_map = {
        QUESTIONS["intro"]: update_intro,
        QUESTIONS["met"]: update_met,
        QUESTIONS["availability"]: update_availability
    }
    message = event.get("text")
    if not person.last_query:
=======
        pools = Pool.objects.all()
        channels_list = "\n".join(
            [f"• <#{pool.channel_id}|{pool.channel_name}>" for pool in pools]
        )
        send_dm(user_id,
            text=messages.UNREGISTERED_PERSON.format(channels=channels_list))
        return HttpResponse(204)
    # if this person has an intro already, we aren't expecting any further
    # messages from them. send them a message telling them how to reach out
    # if they have questions
    if person.intro:
>>>>>>> e20d7925
        if ADMIN_SLACK_USER_ID:
            contact_phrase = f", <@{ADMIN_SLACK_USER_ID}>."
        else:
            contact_phrase = "."
        logger.info(f"Received unknown query from {person}: \"{message}\".")
        send_dm(user_id,
            text=messages.UNKNOWN_QUERY.format(contact_phrase=contact_phrase))
        return HttpResponse(204)
    try:
        handler_func = message_map[person.last_query]
    except KeyError:
        return JsonResponse(status=500,
            data={"error": f"unknown last query \"{person.last_query}\""})
    return handler_func(event, person)


def update_intro(event, person):
    """update a Person's intro with the message text they send, or if the 
    person already has an intro, send a default message
    """
    user_id = event.get("user")
    message_text = event.get("text", "")
    person.intro = message_text
    # assume availability for a person's first time
    # if people have an issue with this, they can contact
    # `ADMIN_SLACK_USER_ID`. Might revisit if this causes issues.
    person.available = True
    person.last_query = None
    person.save()
    logger.info(f"Onboarded {person} with intro!")
    message = messages.INTRO_RECEIVED.format(person=person)
    if ADMIN_SLACK_USER_ID:
        message += (" " + messages.INTRO_RECEIVED_QUESTIONS\
            .format(ADMIN_SLACK_USER_ID=ADMIN_SLACK_USER_ID))
    send_dm(user_id, text=message)
    return HttpResponse(204)


def update_availability(event, person):
    """update a Person's availability based on their yes/no answer, and follow
    up asking if they met with their last Match, if any, and we don't know yet
    """
    message_text = event.get("text", "")
    try:
        available = determine_yes_no_answer(message_text)
    except ValueError:
        logger.info(f"Unsure yes/no query from {person}: \"{message_text}\".")
        send_dm(person.user_id, text=messages.UNSURE_YES_NO_ANSWER)
        return HttpResponse(204)
    person.available = available
    person.last_query = None
    person.save()
    logger.info(f"Set the availability of {person} to {person.available}.")
    if available:
        message = messages.UPDATED_AVAILABLE
    else:
        message = messages.UPDATED_UNAVAILABLE
    send_dm(person.user_id, text=message)
    ask_if_met(person)
    return HttpResponse(204)


def ask_if_met(person):
    """ask this person if they met up with their last match (if any)
    """
    # a Person can be either `person_1` or `person_2` on a Match; it's random
    user_matches = (Match.objects.filter(person_1__user_id=person.user_id) |
                    Match.objects.filter(person_2__user_id=person.user_id))
    if not user_matches:
        # if the Person hasn't matched with anyone yet, skip sending this
        # message
        return HttpResponse(204)
    latest_match = user_matches.latest("round__end_date")
    # if the Person or their match hasn't already provided feedback on their
    # last match, continue to ask if they met
    if latest_match.met is None:
        # example: "Monday, May 5"
        date_format = "%A, %b %-d"
        other_person = get_other_person_from_match(person.user_id,
            latest_match)
        send_dm(person.user_id, text=messages.ASK_IF_MET.format(
            other_person=other_person, 
            start_date=latest_match.round.start_date.strftime(date_format)))
        person.last_query = QUESTIONS["met"]
        person.save()
    return HttpResponse(204)


def update_met(event, person):
    """update a Match's `met` status with the provided yes/no answer
    """
    try:
        met = determine_yes_no_answer(event.get("text", ""))
    except ValueError:
        logger.info(f"Unsure yes/no query from {person}: \"{message_text}\".")
        send_dm(person.user_id, text=messages.UNSURE_YES_NO_ANSWER)
        return HttpResponse(204)
    # a Person can be either `person_1` or `person_2` on a Match; it's random
    user_matches = (Match.objects.filter(person_1__user_id=person.user_id) |
                    Match.objects.filter(person_2__user_id=person.user_id))
    if not user_matches:
        return JsonResponse(status=404,
            data={"error": f"user \"{person.user_id}\" does not have any "
                "matches"})
    # assuming that the user is reporting on their latest match
    match = user_matches.latest("round__end_date")
    if match.met is not None and match.met != met:
        logger.warning(f"Conflicting \"met\" info for match \"{match}\". "
            f"Original value was {match.met}, new value from {person} is "
            f"{met}.")
    match.met = met
    match.save()
    person.last_query = None
    person.save()
    logger.info(f"Updated match \"{match}\" \"met\" value to {match.met}.")
    if met:
        other_person = get_other_person_from_match(person.user_id, match)
        message = messages.MET.format(other_person=other_person)
    else:
        message = messages.DID_NOT_MEET
    send_dm(person.user_id, text=message)
    return HttpResponse(204)<|MERGE_RESOLUTION|>--- conflicted
+++ resolved
@@ -5,12 +5,7 @@
 
 import matcher.messages as messages
 from meetups.settings import DEBUG, ADMIN_SLACK_USER_ID
-<<<<<<< HEAD
-from .models import Person, Match
-=======
-from .middleware import VerifySlackRequest
 from .models import Person, Match, Pool
->>>>>>> e20d7925
 from .slack import  send_dm
 from .utils import get_other_person_from_match, determine_yes_no_answer
 from .constants import QUESTIONS
@@ -31,7 +26,7 @@
     except ValueError:
         return JsonResponse(status=400, 
             data={"error": "request body is not valid JSON"})
-    # To verify our app's URL, Slack sends a POST JSON payload with a 
+    # To verify our app's URL, Slack sends a POST JSON payload with a
     # "challenge" parameter with which the app must respond to verify it.
     # Only allow this in debug mode.
     if DEBUG and event.get("challenge"):
@@ -44,9 +39,14 @@
     try:
         person = Person.objects.get(user_id=user_id)
     except Person.DoesNotExist:
-<<<<<<< HEAD
-        return JsonResponse(status=404,
-            data={"error": f"user with ID \"{user_id}\" not found"})
+        # user is unregistered, send an informational message
+        pools = Pool.objects.all()
+        channels_list = "\n".join(
+            [f"• <#{pool.channel_id}|{pool.channel_name}>" for pool in pools]
+        )
+        send_dm(user_id,
+            text=messages.UNREGISTERED_PERSON.format(channels=channels_list))
+        return HttpResponse(204)
     message_map = {
         QUESTIONS["intro"]: update_intro,
         QUESTIONS["met"]: update_met,
@@ -54,19 +54,8 @@
     }
     message = event.get("text")
     if not person.last_query:
-=======
-        pools = Pool.objects.all()
-        channels_list = "\n".join(
-            [f"• <#{pool.channel_id}|{pool.channel_name}>" for pool in pools]
-        )
-        send_dm(user_id,
-            text=messages.UNREGISTERED_PERSON.format(channels=channels_list))
-        return HttpResponse(204)
-    # if this person has an intro already, we aren't expecting any further
-    # messages from them. send them a message telling them how to reach out
-    # if they have questions
-    if person.intro:
->>>>>>> e20d7925
+        # the bot didn't ask the user anything, tell them we don't know how to
+        # respond
         if ADMIN_SLACK_USER_ID:
             contact_phrase = f", <@{ADMIN_SLACK_USER_ID}>."
         else:
