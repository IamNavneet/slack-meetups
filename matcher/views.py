--- conflicted
+++ resolved
@@ -116,7 +116,6 @@
     """
     user_id = event.get("user")
     message_text = event.get("text", "")
-<<<<<<< HEAD
     person.intro = message_text
     person.last_query = None
     person.last_query_pool = None
@@ -128,38 +127,9 @@
     logger.info(f"Onboarded {person} with intro!")
     message = messages.INTRO_RECEIVED.format(person=person)
     if ADMIN_SLACK_USER_ID:
-        message += (" " + messages.INTRO_RECEIVED_QUESTIONS\
-            .format(ADMIN_SLACK_USER_ID=ADMIN_SLACK_USER_ID))
+        message += (" " + messages.INTRO_RECEIVED_QUESTIONS)
     send_msg.delay(user_id, text=message)
     return HttpResponse(204)
-=======
-    try:
-        person = Person.objects.get(user_id=user_id)
-    except Person.DoesNotExist:
-        # user is not registered with the bot
-        return handle_unknown_message(user_id, message_text)
-    # if this person has an intro already, we aren't expecting any further
-    # messages from them. send them a message telling them how to reach out
-    # if they have questions
-    if person.intro:
-        # user has registered and has an intro, so the bot is not expecting
-        # any particular message from them
-        return handle_unknown_message(user_id, message_text)
-    else:
-        # onboard new Person
-        person.intro = message_text
-        person.save()
-        # automatically set the Person to available for their first time
-        # if people have an issue with this, they can contact
-        # `ADMIN_SLACK_USER_ID`. Might revisit if this causes issues.
-        PoolMembership.objects.filter(person=person).update(available=True)
-        logger.info(f"Onboarded {person} with intro!")
-        message = messages.INTRO_RECEIVED.format(person=person)
-        if ADMIN_SLACK_USER_ID:
-            message += (" " + messages.INTRO_RECEIVED_QUESTIONS)
-        send_msg.delay(user_id, text=message)
-        return HttpResponse(204)
->>>>>>> f968bbdf
 
 
 def update_availability(event, person):
