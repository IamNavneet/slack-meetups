import json
import logging

from django.http import HttpResponse, JsonResponse

import matcher.messages as messages
from meetups.settings import DEBUG, ADMIN_SLACK_USER_ID
<<<<<<< HEAD
from .models import Person, Match, Pool, PoolMembership
=======
from .middleware import VerifySlackRequest
from .models import Person, Match, Pool, PoolMembership, Round
>>>>>>> 0aca10ab
from .tasks import  send_msg, ask_if_met
from .utils import (get_person_from_match, get_other_person_from_match,
                    get_mention, remove_mention, determine_yes_no_answer)
from .constants import QUESTIONS


logger = logging.getLogger(__name__)


def handle_slack_message(request):
    """validate that an incoming Slack message is well-formed enough to
    continue processing, and if so send to its appropriate handler function
    """
    if request.method != "POST":
        return JsonResponse(status=405,
            data={"error": f"\"{request.method}\" method not supported"})
    try:
        event = json.loads(request.body)
    except ValueError:
        return JsonResponse(status=400,
            data={"error": "request body is not valid JSON"})
    # To verify our app's URL, Slack sends a POST JSON payload with a
    # "challenge" parameter with which the app must respond to verify it.
    # Only allow this in debug mode.
    if DEBUG and event.get("challenge"):
        return JsonResponse(event)
    event_type = event.get("type")
    if event_type != "message":
        return JsonResponse(status=400,
            data={"error": f"invalid event type \"{event_type}\""})
    # Ignore messages from bots so the bot doesn't get stuck in an infinite
    # conversation loop with itself.
    bot_id = event.get("bot_id")
    if bot_id:
        return HttpResponse(204)
    # If the message sent was from the admin and they're @-mentioning someone,
    # send a message to that Slack user from the bot.
    message_sender = event.get("user")
    message_text = event.get("text")
    if message_sender == ADMIN_SLACK_USER_ID and get_mention(message_text):
        return send_message_as_bot(message_text)
    # Currently the only free-text (as opposed to action blocks) message we
    # expect from the user is their intro. If we wanted to support more text
    # messages in the future, we'd have to store the last sent message type on
    # the Person object, probably as a CHOICES enum
    user_id = event.get("user")
    try:
        person = Person.objects.get(user_id=user_id)
    except Person.DoesNotExist:
        # user is not registered with the bot
        return handle_unknown_message(user_id, message_text)
    message_map = {
        QUESTIONS["intro"]: update_intro,
        QUESTIONS["met"]: update_met,
        QUESTIONS["availability"]: update_availability
    }
    message = event.get("text")
    if not person.last_query:
        # the bot didn't ask the user anything, it's not expecting any 
        # particular message from them
        return handle_unknown_message(user_id, message_text)
    try:
        handler_func = message_map[person.last_query]
    except KeyError:
        logger.error(f"Unknown last query for {person}: {person.last_query}")
        return JsonResponse(status=500,
            data={"error": f"unknown last query \"{person.last_query}\""})
    return handler_func(event, person)


<<<<<<< HEAD
def update_intro(event, person):
=======
def get_pool_stats(request, channel_name):
    """validate that an incoming Slack message is well-formed enough to
    continue processing, and if so send to its appropriate handler function
    """
    if request.method != "GET":
        return JsonResponse(status=405,
            data={"error": f"\"{request.method}\" method not supported"})
    try:
        pool = Pool.objects.get(channel_name=channel_name)
    except Pool.DoesNotExist:
        return JsonResponse(status=404,
            data={"error": f"pool with channel name {channel_name} does not "
                            "exist"})
    matches = Match.objects.filter(round__pool=pool)
    match_people = set([match.person_1.pk for match in matches] +
                        [match.person_2.pk for match in matches])
    return JsonResponse({
        "name": pool.name,
        "member_count": PoolMembership.objects.filter(pool=pool).count(),
        "people": list(Person.objects.filter(pk__in=match_people)\
            .values("id", "full_name")),
        "round_count": Round.objects.filter(pool=pool).count(),
        "matches": list(matches.values("id", "person_1", "person_2",
            "met"))
    })


def update_intro(event):
>>>>>>> 0aca10ab
    """update a Person's intro with the message text they send, or if the
    person already has an intro, send a default message
    """
    user_id = event.get("user")
    message_text = event.get("text", "")
    person.intro = message_text
    person.last_query = None
    person.last_query_pool = None
    person.save()
    # automatically set the Person to available for their first time
    # if people have an issue with this, they can contact
    # `ADMIN_SLACK_USER_ID`. Might revisit if this causes issues.
    PoolMembership.objects.filter(person=person).update(available=True)
    logger.info(f"Onboarded {person} with intro!")
    message = messages.INTRO_RECEIVED.format(person=person)
    if ADMIN_SLACK_USER_ID:
        message += (" " + messages.INTRO_RECEIVED_QUESTIONS\
            .format(ADMIN_SLACK_USER_ID=ADMIN_SLACK_USER_ID))
    send_msg.delay(user_id, text=message)
    return HttpResponse(204)


def update_availability(event, person):
    """update a Person's availability based on their yes/no answer, and follow
    up asking if they met with their last Match, if any, and we don't know yet
    """
    message_text = event.get("text", "")
    try:
        available = determine_yes_no_answer(message_text)
    except ValueError:
        logger.info(f"Unsure yes/no query from {person}: \"{message_text}\".")
        send_msg.delay(person.user_id, text=messages.UNSURE_YES_NO_ANSWER)
        return HttpResponse(204)
    pool = person.last_query_pool
    try:
        pool_membership = PoolMembership.objects.get(pool=pool, person=person)
    except PoolMembership.DoesNotExist:
        return JsonResponse(status=400,
            data={"error": f"pool membership does not exist with pool: "\
                f"{pool} and person: {person}"})
    pool_membership.available = available
    pool_membership.save()
    person.last_query = None
    person.last_query_pool = None
    person.save()
    logger.info(f"Set the availability of {person} in {pool} to {available}.")
    if available:
        message = messages.UPDATED_AVAILABLE
    else:
        message = messages.UPDATED_UNAVAILABLE
    # perform tasks in sequence to avoid a race condition between the messages
    # https://docs.celeryproject.org/en/4.4.2/userguide/canvas.html#chains
    (send_msg.s(person.user_id, text=message) |
     ask_if_met.s(person.user_id, pool.pk)).delay()
    return HttpResponse(204)


def update_met(event, person):
    """update a Match's `met` status with the provided yes/no answer
    """
    message_text = event.get("text", "")
    try:
        met = determine_yes_no_answer(message_text)
    except ValueError:
        logger.info(f"Unsure yes/no query from {person}: \"{message_text}\".")
        send_msg.delay(person.user_id, text=messages.UNSURE_YES_NO_ANSWER)
        return HttpResponse(204)
    pool = person.last_query_pool
    # a Person can be either `person_1` or `person_2` on a Match; it's random
    user_matches = (
        Match.objects.filter(round__pool=pool, person_1=person) |
        Match.objects.filter(round__pool=pool, person_2=person)
    )
    if not user_matches:
        return JsonResponse(status=404,
            data={"error": f"user \"{person.user_id}\" does not have any "
                "matches"})
    # assuming that the user is reporting on their latest match
    match = user_matches.latest("round__end_date")
    if match.met is not None and match.met != met:
        logger.warning(f"Conflicting \"met\" info for match \"{match}\". "
            f"Original value was {match.met}, new value from {person} is "
            f"{met}.")
    match.met = met
    match.save()
    person.last_query = None
    person.last_query_pool = None
    person.save()
    logger.info(f"Updated match \"{match}\" \"met\" value to {match.met}.")
    if met:
        other_person = get_other_person_from_match(person.user_id, match)
        message = messages.MET.format(other_person=other_person)
    else:
        message = messages.DID_NOT_MEET
    send_msg.delay(person.user_id, text=message)
    return HttpResponse(204)


def handle_unknown_message(user_id, message):
    """If the bot receives a message it doesn't know how to deal with, send it
    a direct message to the admin, if defined, otherwise respond with a
    generic "Sorry I don't know how to help you" type of message
    """
    logger.info(f"Received unknown query from {user_id}: \"{message}\".")
    if ADMIN_SLACK_USER_ID:
        send_msg.delay(ADMIN_SLACK_USER_ID,
            text=messages.UNKNOWN_MESSAGE_ADMIN.format(user_id=user_id,
            message=message))
    else:
        send_msg.delay(user_id, text=messages.UNKNOWN_MESSAGE_NO_ADMIN)
    return HttpResponse(204)


def send_message_as_bot(message):
    """Send a message to the first user @-mentioned in message as the bot
    """
    channel_id = get_mention(message)
    message = remove_mention(message)
    if message: # don't try to send an empty message
        send_msg.delay(channel_id, text=message)
        logger.info(f"Sent message to {channel_id} as bot: \"{message}\".")
    return HttpResponse(204)<|MERGE_RESOLUTION|>--- conflicted
+++ resolved
@@ -5,12 +5,7 @@
 
 import matcher.messages as messages
 from meetups.settings import DEBUG, ADMIN_SLACK_USER_ID
-<<<<<<< HEAD
-from .models import Person, Match, Pool, PoolMembership
-=======
-from .middleware import VerifySlackRequest
 from .models import Person, Match, Pool, PoolMembership, Round
->>>>>>> 0aca10ab
 from .tasks import  send_msg, ask_if_met
 from .utils import (get_person_from_match, get_other_person_from_match,
                     get_mention, remove_mention, determine_yes_no_answer)
@@ -81,9 +76,6 @@
     return handler_func(event, person)
 
 
-<<<<<<< HEAD
-def update_intro(event, person):
-=======
 def get_pool_stats(request, channel_name):
     """validate that an incoming Slack message is well-formed enough to
     continue processing, and if so send to its appropriate handler function
@@ -111,8 +103,7 @@
     })
 
 
-def update_intro(event):
->>>>>>> 0aca10ab
+def update_intro(event, person):
     """update a Person's intro with the message text they send, or if the
     person already has an intro, send a default message
     """
