--- conflicted
+++ resolved
@@ -9,12 +9,9 @@
 from .models import Person, Match, Pool, PoolMembership, Round
 from .tasks import  send_msg, ask_if_met
 from .utils import (get_person_from_match, get_other_person_from_match,
-<<<<<<< HEAD
-                    get_mention, remove_mention, determine_yes_no_answer)
+                    blockquote, get_mention, remove_mention,
+                    determine_yes_no_answer)
 from .constants import QUESTIONS
-=======
-                    blockquote, get_mention, remove_mention)
->>>>>>> 970a999d
 
 
 logger = logging.getLogger(__name__)
