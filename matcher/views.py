--- conflicted
+++ resolved
@@ -8,12 +8,8 @@
 from .models import Person, Match, Pool, PoolMembership
 from .tasks import  send_msg, ask_if_met
 from .utils import (get_person_from_match, get_other_person_from_match,
-<<<<<<< HEAD
-    get_at_mention, remove_at_mention, determine_yes_no_answer)
+                    get_mention, remove_mention, determine_yes_no_answer)
 from .constants import QUESTIONS
-=======
-                    get_mention, remove_mention)
->>>>>>> 6b95f961
 
 
 logger = logging.getLogger(__name__)
@@ -86,7 +82,6 @@
     """
     user_id = event.get("user")
     message_text = event.get("text", "")
-<<<<<<< HEAD
     person.intro = message_text
     person.last_query = None
     person.last_query_pool = None
@@ -100,37 +95,8 @@
     if ADMIN_SLACK_USER_ID:
         message += (" " + messages.INTRO_RECEIVED_QUESTIONS\
             .format(ADMIN_SLACK_USER_ID=ADMIN_SLACK_USER_ID))
-    send_dm.delay(user_id, text=message)
-    return HttpResponse(204)
-=======
-    try:
-        person = Person.objects.get(user_id=user_id)
-    except Person.DoesNotExist:
-        # user is not registered with the bot
-        return handle_unknown_message(user_id, message_text)
-    # if this person has an intro already, we aren't expecting any further
-    # messages from them. send them a message telling them how to reach out
-    # if they have questions
-    if person.intro:
-        # user has registered and has an intro, so the bot is not expecting
-        # any particular message from them
-        return handle_unknown_message(user_id, message_text)
-    else:
-        # onboard new Person
-        person.intro = message_text
-        person.save()
-        # automatically set the Person to available for their first time
-        # if people have an issue with this, they can contact
-        # `ADMIN_SLACK_USER_ID`. Might revisit if this causes issues.
-        PoolMembership.objects.filter(person=person).update(available=True)
-        logger.info(f"Onboarded {person} with intro!")
-        message = messages.INTRO_RECEIVED.format(person=person)
-        if ADMIN_SLACK_USER_ID:
-            message += (" " + messages.INTRO_RECEIVED_QUESTIONS\
-                .format(ADMIN_SLACK_USER_ID=ADMIN_SLACK_USER_ID))
-        send_msg.delay(user_id, text=message)
-        return HttpResponse(204)
->>>>>>> 6b95f961
+    send_msg.delay(user_id, text=message)
+    return HttpResponse(204)
 
 
 def update_availability(event, person):
@@ -142,7 +108,7 @@
         available = determine_yes_no_answer(message_text)
     except ValueError:
         logger.info(f"Unsure yes/no query from {person}: \"{message_text}\".")
-        send_dm.delay(person.user_id, text=messages.UNSURE_YES_NO_ANSWER)
+        send_msg.delay(person.user_id, text=messages.UNSURE_YES_NO_ANSWER)
         return HttpResponse(204)
     pool = person.last_query_pool
     try:
@@ -153,6 +119,9 @@
                 f"{pool} and person: {person}"})
     pool_membership.available = available
     pool_membership.save()
+    person.last_query = None
+    person.last_query_pool = None
+    person.save()
     logger.info(f"Set the availability of {person} in {pool} to {available}.")
     if available:
         message = messages.UPDATED_AVAILABLE
@@ -160,13 +129,8 @@
         message = messages.UPDATED_UNAVAILABLE
     # perform tasks in sequence to avoid a race condition between the messages
     # https://docs.celeryproject.org/en/4.4.2/userguide/canvas.html#chains
-<<<<<<< HEAD
-    (send_dm.s(person.user_id, text=message) |
+    (send_msg.s(person.user_id, text=message) |
      ask_if_met.s(person.user_id, pool.pk)).delay()
-=======
-    (send_msg.s(user_id, text=message) |
-     ask_if_met.s(user_id, pool.pk)).delay()
->>>>>>> 6b95f961
     return HttpResponse(204)
 
 
@@ -178,7 +142,7 @@
         met = determine_yes_no_answer(message_text)
     except ValueError:
         logger.info(f"Unsure yes/no query from {person}: \"{message_text}\".")
-        send_dm.delay(person.user_id, text=messages.UNSURE_YES_NO_ANSWER)
+        send_msg.delay(person.user_id, text=messages.UNSURE_YES_NO_ANSWER)
         return HttpResponse(204)
     pool = person.last_query_pool
     # a Person can be either `person_1` or `person_2` on a Match; it's random
@@ -207,12 +171,7 @@
         message = messages.MET.format(other_person=other_person)
     else:
         message = messages.DID_NOT_MEET
-<<<<<<< HEAD
-    send_dm.delay(person.user_id
-    , text=message)
-=======
-    send_msg.delay(user_id, text=message)
->>>>>>> 6b95f961
+    send_msg.delay(person.user_id, text=message)
     return HttpResponse(204)
 
 
