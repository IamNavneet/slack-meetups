import json
import logging

from django.http import HttpResponse, JsonResponse

import matcher.messages as messages
from meetups.settings import DEBUG, ADMIN_SLACK_USER_ID
from .models import Person, Match, Pool, PoolMembership
from .slack import  send_dm
from .utils import get_other_person_from_match, determine_yes_no_answer
from .constants import QUESTIONS


logger = logging.getLogger(__name__)


def handle_slack_message(request):
    """validate that an incoming Slack message is well-formed enough to
    continue processing, and if so send to its appropriate handler function
    """
    if request.method != "POST":
        return JsonResponse(status=405,
            data={"error": f"\"{request.method}\" method not supported"})
    try:
        event = json.loads(request.body)
    except ValueError:
        return JsonResponse(status=400, 
            data={"error": "request body is not valid JSON"})
    # To verify our app's URL, Slack sends a POST JSON payload with a
    # "challenge" parameter with which the app must respond to verify it.
    # Only allow this in debug mode.
    if DEBUG and event.get("challenge"):
        return JsonResponse(event)
    event_type = event.get("type")
    if event_type != "message":
        return JsonResponse(status=400, 
            data={"error": f"invalid event type \"{event_type}\""})
    # Ignore messages from bots so the bot doesn't get stuck in an infinite
    # conversation loop with itself.
    bot_id = event.get("bot_id")
    if bot_id:
        return HttpResponse(204)
    # Currently the only free-text (as opposed to action blocks) message we
    # expect from the user is their intro. If we wanted to support more text
    # messages in the future, we'd have to store the last sent message type on
    # the Person object, probably as a CHOICES enum
    user_id = event.get("user")
    try:
        person = Person.objects.get(user_id=user_id)
    except Person.DoesNotExist:
        # user is unregistered, send an informational message
        pools = Pool.objects.all()
        channels_list = "\n".join(
            [f"• <#{pool.channel_id}|{pool.channel_name}>" for pool in pools]
        )
        message_text = event.get("text")
        logger.info(f"Received query from unregistered user {user_id}: "\
            f"\"{message_text}\".")
        send_dm(user_id,
            text=messages.UNREGISTERED_PERSON.format(channels=channels_list))
        return HttpResponse(204)
    message_map = {
        QUESTIONS["intro"]: update_intro,
        QUESTIONS["met"]: update_met,
        QUESTIONS["availability"]: update_availability
    }
    message = event.get("text")
    if not person.last_query:
        # the bot didn't ask the user anything, tell them we don't know how to
        # respond
        if ADMIN_SLACK_USER_ID:
            contact_phrase = f", <@{ADMIN_SLACK_USER_ID}>."
        else:
            contact_phrase = "."
        logger.info(f"Received unknown query from {person}: \"{message}\".")
        send_dm(user_id,
            text=messages.UNKNOWN_QUERY.format(contact_phrase=contact_phrase))
        return HttpResponse(204)
    try:
        handler_func = message_map[person.last_query]
    except KeyError:
        return JsonResponse(status=500,
            data={"error": f"unknown last query \"{person.last_query}\""})
    return handler_func(event, person)


def update_intro(event, person):
    """update a Person's intro with the message text they send, or if the 
    person already has an intro, send a default message
    """
    user_id = event.get("user")
    message_text = event.get("text", "")
    person.intro = message_text
    person.last_query = None
    person.last_query_pool = None
    person.save()
    # automatically set the Person to available for their first time
    # if people have an issue with this, they can contact
    # `ADMIN_SLACK_USER_ID`. Might revisit if this causes issues.
    PoolMembership.objects.filter(person=person).update(available=True)
    logger.info(f"Onboarded {person} with intro!")
    message = messages.INTRO_RECEIVED.format(person=person)
    if ADMIN_SLACK_USER_ID:
        message += (" " + messages.INTRO_RECEIVED_QUESTIONS\
            .format(ADMIN_SLACK_USER_ID=ADMIN_SLACK_USER_ID))
    send_dm(user_id, text=message)
    return HttpResponse(204)


def update_availability(event, person):
    """update a Person's availability based on their yes/no answer, and follow
    up asking if they met with their last Match, if any, and we don't know yet
    """
    message_text = event.get("text", "")
    try:
<<<<<<< HEAD
        available = determine_yes_no_answer(message_text)
    except ValueError:
        logger.info(f"Unsure yes/no query from {person}: \"{message_text}\".")
        send_dm(person.user_id, text=messages.UNSURE_YES_NO_ANSWER)
        return HttpResponse(204)
    pool = person.last_query_pool
    pool_membership = PoolMembership.objects.get(pool=pool, person=person)
=======
        pool = Pool.objects.get(pk=pool_id)
    except Pool.DoesNotExist:
        return JsonResponse(status=400, 
            data={"error": f"pool does not exist with id {pool_id}"})
    person = Person.objects.get(user_id=user_id)
    try:
        pool_membership = PoolMembership.objects.get(pool=pool, person=person)
    except PoolMembership.DoesNotExist:
        return JsonResponse(status=400,
            data={"error": f"pool membership does not exist with pool: "\
                f"{pool} and person: {person}"})
>>>>>>> e26eb268
    pool_membership.available = available
    pool_membership.save()
    logger.info(f"Set the availability of {person} in {pool} to {available}.")
    if available:
        message = messages.UPDATED_AVAILABLE
    else:
        message = messages.UPDATED_UNAVAILABLE
    send_dm(person.user_id, text=message)
    ask_if_met(person, pool)
    return HttpResponse(204)


def ask_if_met(person, pool):
    """ask this person if they met up with their last match (if any)
    """
    # ask this person if they met up with their last match in this pool, if 
    # any, and if we don't know yet
    # a Person can be either `person_1` or `person_2` on a Match; it's random
    user_matches = (
        Match.objects.filter(round__pool=pool, person_1=person) |
        Match.objects.filter(round__pool=pool, person_2=person)
    )
    if not user_matches:
        # if the Person hasn't matched with anyone yet, skip sending this
        # message
        return HttpResponse(204)
    latest_match = user_matches.latest("round__end_date")
    # if the Person or their match hasn't already provided feedback on their
    # last match, continue to ask if they met
    if latest_match.met is None:
        other_person = get_other_person_from_match(person.user_id,
            latest_match)
        send_dm(person.user_id, text=messages.ASK_IF_MET.format(
            other_person=other_person, pool=pool))
        person.last_query = QUESTIONS["met"]
        person.last_query_pool = pool
        person.save()
    return HttpResponse(204)


def update_met(event, person):
    """update a Match's `met` status with the provided yes/no answer
    """
    message_text = event.get("text", "")
    try:
        met = determine_yes_no_answer(message_text)
    except ValueError:
        logger.info(f"Unsure yes/no query from {person}: \"{message_text}\".")
        send_dm(person.user_id, text=messages.UNSURE_YES_NO_ANSWER)
        return HttpResponse(204)
    # a Person can be either `person_1` or `person_2` on a Match; it's random
    user_matches = (
        Match.objects.filter(round__pool=pool, person_1=person) |
        Match.objects.filter(round__pool=pool, person_2=person)
    )
    if not user_matches:
        return JsonResponse(status=404,
            data={"error": f"user \"{person.user_id}\" does not have any "
                "matches"})
    # assuming that the user is reporting on their latest match
    match = user_matches.latest("round__end_date")
    if match.met is not None and match.met != met:
        logger.warning(f"Conflicting \"met\" info for match \"{match}\". "
            f"Original value was {match.met}, new value from {person} is "
            f"{met}.")
    match.met = met
    match.save()
    person.last_query = None
    person.last_query_pool = None
    person.save()
    logger.info(f"Updated match \"{match}\" \"met\" value to {match.met}.")
    if met:
        other_person = get_other_person_from_match(person.user_id, match)
        message = messages.MET.format(other_person=other_person)
    else:
        message = messages.DID_NOT_MEET
    send_dm(person.user_id, text=message)
    return HttpResponse(204)<|MERGE_RESOLUTION|>--- conflicted
+++ resolved
@@ -113,27 +113,18 @@
     """
     message_text = event.get("text", "")
     try:
-<<<<<<< HEAD
         available = determine_yes_no_answer(message_text)
     except ValueError:
         logger.info(f"Unsure yes/no query from {person}: \"{message_text}\".")
         send_dm(person.user_id, text=messages.UNSURE_YES_NO_ANSWER)
         return HttpResponse(204)
     pool = person.last_query_pool
-    pool_membership = PoolMembership.objects.get(pool=pool, person=person)
-=======
-        pool = Pool.objects.get(pk=pool_id)
-    except Pool.DoesNotExist:
-        return JsonResponse(status=400, 
-            data={"error": f"pool does not exist with id {pool_id}"})
-    person = Person.objects.get(user_id=user_id)
     try:
         pool_membership = PoolMembership.objects.get(pool=pool, person=person)
     except PoolMembership.DoesNotExist:
         return JsonResponse(status=400,
             data={"error": f"pool membership does not exist with pool: "\
                 f"{pool} and person: {person}"})
->>>>>>> e26eb268
     pool_membership.available = available
     pool_membership.save()
     logger.info(f"Set the availability of {person} in {pool} to {available}.")
